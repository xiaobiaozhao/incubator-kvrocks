/*
 * Licensed to the Apache Software Foundation (ASF) under one
 * or more contributor license agreements.  See the NOTICE file
 * distributed with this work for additional information
 * regarding copyright ownership.  The ASF licenses this file
 * to you under the Apache License, Version 2.0 (the
 * "License"); you may not use this file except in compliance
 * with the License.  You may obtain a copy of the License at
 *
 *   http://www.apache.org/licenses/LICENSE-2.0
 *
 * Unless required by applicable law or agreed to in writing,
 * software distributed under the License is distributed on an
 * "AS IS" BASIS, WITHOUT WARRANTIES OR CONDITIONS OF ANY
 * KIND, either express or implied.  See the License for the
 * specific language governing permissions and limitations
 * under the License.
 *
 */

#include "server.h"

#include <fcntl.h>
#include <sys/statvfs.h>
#include <sys/utsname.h>
#include <sys/resource.h>
#include <utility>
#include <memory>
#include <glog/logging.h>
#include <rocksdb/convenience.h>

#include "util.h"
#include "worker.h"
#include "version.h"
#include "redis_db.h"
#include "redis_request.h"
#include "redis_connection.h"
#include "compaction_checker.h"
#include "config.h"
#include "scripting.h"

std::atomic<int>Server::unix_time_ = {0};

Server::Server(Engine::Storage *storage, Config *config) :
  storage_(storage), config_(config) {
  // init commands stats here to prevent concurrent insert, and cause core
  auto commands = Redis::GetOriginalCommands();
  for (const auto &iter : *commands) {
    stats_.commands_stats[iter.first].calls = 0;
    stats_.commands_stats[iter.first].latency = 0;
  }

  // Init cluster
  cluster_ = std::unique_ptr<Cluster>(new Cluster(this, config_->binds, config_->port));

  for (int i = 0; i < config->workers; i++) {
    auto worker = Util::MakeUnique<Worker>(this, config);
    // multiple workers can't listen to the same unix socket, so
    // listen unix socket only from a single worker - the first one
    if (!config->unixsocket.empty() && i == 0) {
      Status s = worker->ListenUnixSocket(config->unixsocket, config->unixsocketperm, config->backlog);
      if (!s.IsOK()) {
        LOG(ERROR) << "[server] Failed to listen on unix socket: "<< config->unixsocket
                   << ", encounter error: " << s.Msg();
        exit(1);
      }
    }
    worker_threads_.emplace_back(Util::MakeUnique<WorkerThread>(std::move(worker)));
  }
  AdjustOpenFilesLimit();
  slow_log_.SetMaxEntries(config->slowlog_max_len);
  perf_log_.SetMaxEntries(config->profiling_sample_record_max_len);
  lua_ = Lua::CreateState();
  fetch_file_threads_num_ = 0;
  time(&start_time_);
  stop_ = false;
  is_loading_ = false;
}

Server::~Server() {
  for (const auto &iter : conn_ctxs_) {
    delete iter.first;
  }

<<<<<<< HEAD
=======
  // Wait for all fetch file threads stop and exit and force destroy
  // the server after 60s.
  int counter = 0;
  while (GetFetchFileThreadNum() != 0) {
    usleep(100000);
    if (++counter == 600) {
      LOG(WARNING) << "Will force destroy the server after waiting 60s, leave " << GetFetchFileThreadNum()
                   << " fetch file threads are still running";
      break;
    }
  }
>>>>>>> e445f836
  Lua::DestroyState(lua_);
}

// Kvrocks threads list:
// - Work-thread: process client's connections and requests
// - Task-runner: one thread pool, handle some jobs that may freeze server if run directly
// - Cron-thread: server's crontab, clean backups, resize sst and memtable size
// - Compaction-checker: active compaction according to collected statistics
// - Replication-thread: replicate incremental stream from master if in slave role, there
//   are some dynamic threads to fetch files when full sync.
//     - fetch-file-thread: fetch SST files from master
// - Feed-slave-thread: feed data to slaves if having slaves, but there also are some dynamic
//   threads when full sync, TODO(@shooterit) we should manage this threads uniformly.
//     - feed-replica-data-info: generate checkpoint and send files list when full sync
//     - feed-replica-file: send SST files when slaves ask for full sync
Status Server::Start() {
  if (!config_->master_host.empty()) {
    Status s = AddMaster(config_->master_host, static_cast<uint32_t>(config_->master_port), false);
    if (!s.IsOK()) return s;
  } else {
    // Generate new replication id if not a replica
    storage_->ShiftReplId();
  }

  if (config_->cluster_enabled) {
    // Create objects used for slot migration
    slot_migrate_ = std::unique_ptr<SlotMigrate>(new SlotMigrate(this, config_->migrate_speed,
                                    config_->pipeline_size, config_->sequence_gap));
    slot_import_ = new SlotImport(this);
    // Create migrating thread
    auto s = slot_migrate_->CreateMigrateHandleThread();
    if (!s.IsOK()) {
      LOG(ERROR) << "Failed to create migration thread, Err: " << s.Msg();
      return Status(Status::NotOK);
    }
  }

  for (const auto &worker : worker_threads_) {
    worker->Start();
  }
  task_runner_.Start();
  // setup server cron thread
  cron_thread_ = std::thread([this]() {
    Util::ThreadSetName("server-cron");
    this->cron();
  });

  compaction_checker_thread_ = std::thread([this]() {
    uint64_t counter = 0;
    int32_t last_compact_date = 0;
    Util::ThreadSetName("compact-check");
    CompactionChecker compaction_checker(this->storage_);
    while (!stop_) {
      // Sleep first
      std::this_thread::sleep_for(std::chrono::milliseconds(100));

      // To guarantee accessing DB safely
      auto guard = storage_->ReadLockGuard();
      if (storage_->IsClosing()) continue;

      if (is_loading_ == false && ++counter % 600 == 0  // check every minute
          && config_->compaction_checker_range.Enabled()) {
        auto now = std::time(nullptr);
        std::tm local_time{};
        localtime_r(&now, &local_time);
        if (local_time.tm_hour >= config_->compaction_checker_range.Start
        && local_time.tm_hour <= config_->compaction_checker_range.Stop) {
          std::vector<std::string> cf_names = {Engine::kMetadataColumnFamilyName,
                                               Engine::kSubkeyColumnFamilyName,
                                               Engine::kZSetScoreColumnFamilyName};
          for (const auto &cf_name : cf_names) {
            compaction_checker.PickCompactionFiles(cf_name);
          }
        }
        // compact once per day
        if (now != 0 && last_compact_date != now/86400) {
          last_compact_date = now/86400;
          compaction_checker.CompactPropagateAndPubSubFiles();
        }
      }
    }
  });

  LOG(INFO) << "Ready to accept connections";

  return Status::OK();
}

void Server::Stop() {
  stop_ = true;
  if (replication_thread_) replication_thread_->Stop();
  for (const auto &worker : worker_threads_) {
    worker->Stop();
  }
  DisconnectSlaves();
  rocksdb::CancelAllBackgroundWork(storage_->GetDB(), true);
  task_runner_.Stop();
}

void Server::Join() {
  for (const auto &worker : worker_threads_) {
    worker->Join();
  }
  task_runner_.Join();
  if (cron_thread_.joinable()) cron_thread_.join();
  if (compaction_checker_thread_.joinable()) compaction_checker_thread_.join();
}

Status Server::AddMaster(std::string host, uint32_t port, bool force_reconnect) {
  std::lock_guard<std::mutex> guard(slaveof_mu_);

  // Don't check host and port if 'force_reconnect' argument is set to true
  if (!force_reconnect &&
      !master_host_.empty() && master_host_ == host &&
      master_port_ == port) {
    return Status::OK();
  }

  // Master is changed
  if (!master_host_.empty()) {
    if (replication_thread_) replication_thread_->Stop();
    replication_thread_ = nullptr;
  }

  // For master using old version, it uses replication thread to implement
  // replication, and uses 'listen-port + 1' as thread listening port.
  uint32_t master_listen_port = port;
  if (GetConfig()->master_use_repl_port)  master_listen_port += 1;
  replication_thread_ = std::unique_ptr<ReplicationThread>(
      new ReplicationThread(host, master_listen_port, this));
  auto s = replication_thread_->Start(
      [this]() {
        PrepareRestoreDB();
      },
      [this]() {
        this->is_loading_ = false;
        task_runner_.Start();
      });
  if (s.IsOK()) {
    master_host_ = host;
    master_port_ = port;
    config_->SetMaster(host, port);
  } else {
    replication_thread_ = nullptr;
  }
  return s;
}

Status Server::RemoveMaster() {
  std::lock_guard<std::mutex> guard(slaveof_mu_);
  if (!master_host_.empty()) {
    master_host_.clear();
    master_port_ = 0;
    config_->ClearMaster();
    if (replication_thread_) replication_thread_->Stop();
    replication_thread_ = nullptr;
    storage_->ShiftReplId();
  }
  return Status::OK();
}

Status Server::AddSlave(Redis::Connection *conn, rocksdb::SequenceNumber next_repl_seq) {
  auto t = new FeedSlaveThread(this, conn, next_repl_seq);
  auto s = t->Start();
  if (!s.IsOK()) {
    delete t;
    return s;
  }

  std::lock_guard<std::mutex> lg(slave_threads_mu_);
  slave_threads_.emplace_back(t);
  return Status::OK();
}

void Server::DisconnectSlaves() {
  std::lock_guard<std::mutex> guard(slaveof_mu_);
  for (const auto &slave_thread : slave_threads_) {
    if (!slave_thread->IsStopped()) slave_thread->Stop();
  }
  while (!slave_threads_.empty()) {
    auto slave_thread = slave_threads_.front();
    slave_threads_.pop_front();
    slave_thread->Join();
    delete slave_thread;
  }
}

void Server::cleanupExitedSlaves() {
  std::list<FeedSlaveThread *> exited_slave_threads;
  std::lock_guard<std::mutex> guard(slaveof_mu_);
  for (const auto &slave_thread : slave_threads_) {
    if (slave_thread->IsStopped())
      exited_slave_threads.emplace_back(slave_thread);
  }
  while (!exited_slave_threads.empty()) {
    auto t = exited_slave_threads.front();
    exited_slave_threads.pop_front();
    slave_threads_.remove(t);
    t->Join();
    delete t;
  }
}

void Server::FeedMonitorConns(Redis::Connection *conn, const std::vector<std::string> &tokens) {
  if (monitor_clients_ <= 0) return;
  for (const auto &worker_thread : worker_threads_) {
    auto worker = worker_thread->GetWorker();
    worker->FeedMonitorConns(conn, tokens);
  }
}

int Server::PublishMessage(const std::string &channel, const std::string &msg) {
  int cnt = 0;
  int index = 0;

  pubsub_channels_mu_.lock();
  std::vector<ConnContext> to_publish_conn_ctxs;
  auto iter = pubsub_channels_.find(channel);
  if (iter != pubsub_channels_.end()) {
    for (const auto &conn_ctx : iter->second) {
      to_publish_conn_ctxs.emplace_back(*conn_ctx);
    }
  }

  // The patterns variable records the pattern of connections
  std::vector<std::string> patterns;
  std::vector<ConnContext> to_publish_patterns_conn_ctxs;
  for (const auto &iter : pubsub_patterns_) {
    if (Util::StringMatch(iter.first, channel, 0)) {
      for (const auto &conn_ctx : iter.second) {
        to_publish_patterns_conn_ctxs.emplace_back(*conn_ctx);
        patterns.emplace_back(iter.first);
      }
    }
  }
  pubsub_channels_mu_.unlock();

  std::string channel_reply;
  channel_reply.append(Redis::MultiLen(3));
  channel_reply.append(Redis::BulkString("message"));
  channel_reply.append(Redis::BulkString(channel));
  channel_reply.append(Redis::BulkString(msg));
  for (const auto &conn_ctx : to_publish_conn_ctxs) {
    auto s = conn_ctx.owner->Reply(conn_ctx.fd, channel_reply);
    if (s.IsOK()) {
      cnt++;
    }
  }

  // We should publish corresponding pattern and message for connections
  for (const auto &conn_ctx : to_publish_patterns_conn_ctxs) {
    std::string pattern_reply;
    pattern_reply.append(Redis::MultiLen(4));
    pattern_reply.append(Redis::BulkString("pmessage"));
    pattern_reply.append(Redis::BulkString(patterns[index++]));
    pattern_reply.append(Redis::BulkString(channel));
    pattern_reply.append(Redis::BulkString(msg));
    auto s = conn_ctx.owner->Reply(conn_ctx.fd, pattern_reply);
    if (s.IsOK()) {
      cnt++;
    }
  }
  return cnt;
}

void Server::SubscribeChannel(const std::string &channel, Redis::Connection *conn) {
  std::lock_guard<std::mutex> guard(pubsub_channels_mu_);
  auto conn_ctx = new ConnContext(conn->Owner(), conn->GetFD());
  conn_ctxs_[conn_ctx] = true;
  auto iter = pubsub_channels_.find(channel);
  if (iter == pubsub_channels_.end()) {
    std::list<ConnContext *> conn_ctxs;
    conn_ctxs.emplace_back(conn_ctx);
    pubsub_channels_.insert(std::pair<std::string, std::list<ConnContext *>>(channel, conn_ctxs));
  } else {
    iter->second.emplace_back(conn_ctx);
  }
}

void Server::UnSubscribeChannel(const std::string &channel, Redis::Connection *conn) {
  std::lock_guard<std::mutex> guard(pubsub_channels_mu_);
  auto iter = pubsub_channels_.find(channel);
  if (iter == pubsub_channels_.end()) {
    return;
  }
  for (const auto &conn_ctx : iter->second) {
    if (conn->GetFD() == conn_ctx->fd && conn->Owner() == conn_ctx->owner) {
      delConnContext(conn_ctx);
      iter->second.remove(conn_ctx);
      if (iter->second.empty()) {
        pubsub_channels_.erase(iter);
      }
      break;
    }
  }
}

void Server::GetChannelsByPattern(const std::string &pattern, std::vector<std::string> *channels) {
  std::lock_guard<std::mutex> guard(pubsub_channels_mu_);
  for (const auto &iter : pubsub_channels_) {
    if (pattern.empty() || Util::StringMatch(pattern, iter.first, 0)) {
      channels->emplace_back(iter.first);
    }
  }
}

void Server::ListChannelSubscribeNum(std::vector<std::string> channels,
                                     std::vector<ChannelSubscribeNum> *channel_subscribe_nums) {
  std::lock_guard<std::mutex> guard(pubsub_channels_mu_);
  for (const auto &chan : channels) {
    auto iter = pubsub_channels_.find(chan);
    if (iter != pubsub_channels_.end()) {
      channel_subscribe_nums->emplace_back(ChannelSubscribeNum{iter->first, iter->second.size()});
    } else {
      channel_subscribe_nums->emplace_back(ChannelSubscribeNum{chan, 0});
    }
  }
}

void Server::PSubscribeChannel(const std::string &pattern, Redis::Connection *conn) {
  std::lock_guard<std::mutex> guard(pubsub_channels_mu_);
  auto conn_ctx = new ConnContext(conn->Owner(), conn->GetFD());
  conn_ctxs_[conn_ctx] = true;
  auto iter = pubsub_patterns_.find(pattern);
  if (iter == pubsub_patterns_.end()) {
    std::list<ConnContext *> conn_ctxs;
    conn_ctxs.emplace_back(conn_ctx);
    pubsub_patterns_.insert(std::pair<std::string, std::list<ConnContext *>>(pattern, conn_ctxs));
  } else {
    iter->second.emplace_back(conn_ctx);
  }
}

void Server::PUnSubscribeChannel(const std::string &pattern, Redis::Connection *conn) {
  std::lock_guard<std::mutex> guard(pubsub_channels_mu_);
  auto iter = pubsub_patterns_.find(pattern);
  if (iter == pubsub_patterns_.end()) {
    return;
  }
  for (const auto &conn_ctx : iter->second) {
    if (conn->GetFD() == conn_ctx->fd && conn->Owner() == conn_ctx->owner) {
      delConnContext(conn_ctx);
      iter->second.remove(conn_ctx);
      if (iter->second.empty()) {
        pubsub_patterns_.erase(iter);
      }
      break;
    }
  }
}

void Server::AddBlockingKey(const std::string &key, Redis::Connection *conn) {
  std::lock_guard<std::mutex> guard(blocking_keys_mu_);
  auto iter = blocking_keys_.find(key);
  auto conn_ctx = new ConnContext(conn->Owner(), conn->GetFD());
  conn_ctxs_[conn_ctx] = true;
  if (iter == blocking_keys_.end()) {
    std::list<ConnContext *> conn_ctxs;
    conn_ctxs.emplace_back(conn_ctx);
    blocking_keys_.insert(std::pair<std::string, std::list<ConnContext *>>(key, conn_ctxs));
  } else {
    iter->second.emplace_back(conn_ctx);
  }
}

void Server::UnBlockingKey(const std::string &key, Redis::Connection *conn) {
  std::lock_guard<std::mutex> guard(blocking_keys_mu_);
  auto iter = blocking_keys_.find(key);
  if (iter == blocking_keys_.end()) {
    return;
  }
  for (const auto &conn_ctx : iter->second) {
    if (conn->GetFD() == conn_ctx->fd && conn->Owner() == conn_ctx->owner) {
      delConnContext(conn_ctx);
      iter->second.remove(conn_ctx);
      if (iter->second.empty()) {
        blocking_keys_.erase(iter);
      }
      break;
    }
  }
}

Status Server::WakeupBlockingConns(const std::string &key, size_t n_conns) {
  std::lock_guard<std::mutex> guard(blocking_keys_mu_);
  auto iter = blocking_keys_.find(key);
  if (iter == blocking_keys_.end() || iter->second.empty()) {
    return Status(Status::NotOK);
  }
  while (n_conns-- && !iter->second.empty()) {
    auto conn_ctx = iter->second.front();
    conn_ctx->owner->EnableWriteEvent(conn_ctx->fd);
    delConnContext(conn_ctx);
    iter->second.pop_front();
  }
  return Status::OK();
}

void Server::delConnContext(ConnContext *c) {
  auto conn_ctx_iter = conn_ctxs_.find(c);
  if (conn_ctx_iter != conn_ctxs_.end()) {
    delete conn_ctx_iter->first;
    conn_ctxs_.erase(conn_ctx_iter);
  }
}

void Server::updateCachedTime() {
  time_t ret = time(nullptr);
  if (ret == -1) return;
  unix_time_.store(static_cast<int>(ret));
}

int Server::IncrClientNum() {
  total_clients_.fetch_add(1, std::memory_order::memory_order_relaxed);
  return connected_clients_.fetch_add(1, std::memory_order_relaxed);
}

int Server::DecrClientNum() {
  return connected_clients_.fetch_sub(1, std::memory_order_relaxed);
}

int Server::IncrMonitorClientNum() {
  return monitor_clients_.fetch_add(1, std::memory_order_relaxed);
}

int Server::DecrMonitorClientNum() {
  return monitor_clients_.fetch_sub(1, std::memory_order_relaxed);
}

std::unique_ptr<RWLock::ReadLock> Server::WorkConcurrencyGuard() {
  return std::unique_ptr<RWLock::ReadLock>(new RWLock::ReadLock(works_concurrency_rw_lock_));
}

std::unique_ptr<RWLock::WriteLock> Server::WorkExclusivityGuard() {
  return std::unique_ptr<RWLock::WriteLock>(new RWLock::WriteLock(works_concurrency_rw_lock_));
}

std::atomic<uint64_t> *Server::GetClientID() {
  return &client_id_;
}

void Server::recordInstantaneousMetrics() {
  auto rocksdb_stats = storage_->GetDB()->GetDBOptions().statistics;
  stats_.TrackInstantaneousMetric(STATS_METRIC_COMMAND, stats_.total_calls);
  stats_.TrackInstantaneousMetric(STATS_METRIC_NET_INPUT, stats_.in_bytes);
  stats_.TrackInstantaneousMetric(STATS_METRIC_NET_OUTPUT, stats_.out_bytes);
  stats_.TrackInstantaneousMetric(STATS_METRIC_ROCKSDB_PUT,
    rocksdb_stats->getTickerCount(rocksdb::Tickers::NUMBER_KEYS_WRITTEN));
  stats_.TrackInstantaneousMetric(STATS_METRIC_ROCKSDB_GET,
    rocksdb_stats->getTickerCount(rocksdb::Tickers::NUMBER_KEYS_READ));
  stats_.TrackInstantaneousMetric(STATS_METRIC_ROCKSDB_MULTIGET,
    rocksdb_stats->getTickerCount(rocksdb::Tickers::NUMBER_MULTIGET_KEYS_READ));
  stats_.TrackInstantaneousMetric(STATS_METRIC_ROCKSDB_SEEK,
    rocksdb_stats->getTickerCount(rocksdb::Tickers::NUMBER_DB_SEEK));
  stats_.TrackInstantaneousMetric(STATS_METRIC_ROCKSDB_NEXT,
    rocksdb_stats->getTickerCount(rocksdb::Tickers::NUMBER_DB_NEXT));
  stats_.TrackInstantaneousMetric(STATS_METRIC_ROCKSDB_PREV,
    rocksdb_stats->getTickerCount(rocksdb::Tickers::NUMBER_DB_PREV));
}

void Server::cron() {
  uint64_t counter = 0;
  while (!stop_) {
    // Sleep first
    std::this_thread::sleep_for(std::chrono::milliseconds(100));

    // To guarantee accessing DB safely
    auto guard = storage_->ReadLockGuard();
    if (storage_->IsClosing()) continue;

    updateCachedTime();
    counter++;
    if (is_loading_) {
      // We need to skip the cron operations since `is_loading_` means the db is restoring,
      // and the db pointer will be modified after that. It will panic if we use the db pointer
      // before the new db was reopened.
      continue;
    }
    // check every 20s (use 20s instead of 60s so that cron will execute in critical condition)
    if (counter != 0 && counter % 200 == 0) {
      auto t = std::time(nullptr);
      std::tm now{};
      localtime_r(&t, &now);
      // disable compaction cron when the compaction checker was enabled
      if (!config_->compaction_checker_range.Enabled()
          && config_->compact_cron.IsEnabled()
          && config_->compact_cron.IsTimeMatch(&now)) {
        Status s = AsyncCompactDB();
        LOG(INFO) << "[server] Schedule to compact the db, result: " << s.Msg();
      }
      if (config_->bgsave_cron.IsEnabled() && config_->bgsave_cron.IsTimeMatch(&now)) {
        Status s = AsyncBgsaveDB();
        LOG(INFO) << "[server] Schedule to bgsave the db, result: " << s.Msg();
      }
    }
    // check every 10s
    if (counter != 0 && counter % 100 == 0) {
      Status s = AsyncPurgeOldBackups(config_->max_backup_to_keep, config_->max_backup_keep_hours);

      // Purge backup if needed, it will cost much disk space if we keep backup and full sync
      // checkpoints at the same time
      if (config_->purge_backup_on_fullsync &&
          (storage_->ExistCheckpoint() || storage_->ExistSyncCheckpoint())) {
        AsyncPurgeOldBackups(0, 0);
      }
    }

    // No replica uses this checkpoint, we can remove it.
    if (counter != 0 && counter % 100 == 0) {
      time_t create_time = storage_->GetCheckpointCreateTime();
      time_t access_time = storage_->GetCheckpointAccessTime();

      if (storage_->ExistCheckpoint()) {
        // TODO(shooterit): support to config the alive time of checkpoint
        if ((GetFetchFileThreadNum() == 0 && std::time(nullptr) - access_time > 30) ||
            (std::time(nullptr) - create_time > 24 * 60 * 60)) {
          auto s = rocksdb::DestroyDB(config_->checkpoint_dir, rocksdb::Options());
          if (!s.ok()) {
            LOG(WARNING) << "[server] Fail to clean checkpoint, error: " << s.ToString();
          } else {
            LOG(INFO) << "[server] Clean checkpoint successfully";
          }
        }
      }
    }
    // check if DB need to be resumed every minute
    // Rocksdb has auto resume feature after retryable io error, earlier version(before v6.22.1) had
    // bug when encounter no space error. The current version fixes the no space error issue, but it
    // does not completely resolve, which still exists when encountered disk quota exceeded error.
    // In order to properly handle all possible situations on rocksdb, we manually resume here
    // when encountering no space error and disk quota exceeded error.
    if (counter != 0 && counter % 600 == 0 && storage_->IsDBInRetryableIOError()) {
      storage_->GetDB()->Resume();
      LOG(INFO) << "[server] Schedule to resume DB after retryable io error";
      storage_->SetDBInRetryableIOError(false);
    }

    cleanupExitedSlaves();
    recordInstantaneousMetrics();
  }
}

void Server::GetRocksDBInfo(std::string *info) {
  std::ostringstream string_stream;
  rocksdb::DB *db = storage_->GetDB();

  uint64_t memtable_sizes, cur_memtable_sizes, num_snapshots, num_running_flushes;
  uint64_t num_immutable_tables, memtable_flush_pending, compaction_pending;
  uint64_t num_running_compaction, num_live_versions, num_superversion, num_backgroud_errors;

  db->GetAggregatedIntProperty("rocksdb.num-snapshots", &num_snapshots);
  db->GetAggregatedIntProperty("rocksdb.size-all-mem-tables", &memtable_sizes);
  db->GetAggregatedIntProperty("rocksdb.cur-size-all-mem-tables", &cur_memtable_sizes);
  db->GetAggregatedIntProperty("rocksdb.num-running-flushes", &num_running_flushes);
  db->GetAggregatedIntProperty("rocksdb.num-immutable-mem-table", &num_immutable_tables);
  db->GetAggregatedIntProperty("rocksdb.mem-table-flush-pending", &memtable_flush_pending);
  db->GetAggregatedIntProperty("rocksdb.num-running-compactions", &num_running_compaction);
  db->GetAggregatedIntProperty("rocksdb.current-super-version-number", &num_superversion);
  db->GetAggregatedIntProperty("rocksdb.background-errors", &num_backgroud_errors);
  db->GetAggregatedIntProperty("rocksdb.compaction-pending", &compaction_pending);
  db->GetAggregatedIntProperty("rocksdb.num-live-versions", &num_live_versions);

  string_stream << "# RocksDB\r\n";
  for (const auto &cf_handle : *storage_->GetCFHandles()) {
    uint64_t estimate_keys, block_cache_usage, block_cache_pinned_usage, index_and_filter_cache_usage;
    std::map<std::string, std::string> cf_stats_map;
    db->GetIntProperty(cf_handle, "rocksdb.estimate-num-keys", &estimate_keys);
    string_stream << "estimate_keys[" << cf_handle->GetName() << "]:" << estimate_keys << "\r\n";
    db->GetIntProperty(cf_handle, "rocksdb.block-cache-usage", &block_cache_usage);
    string_stream << "block_cache_usage[" << cf_handle->GetName() << "]:" << block_cache_usage << "\r\n";
    db->GetIntProperty(cf_handle, "rocksdb.block-cache-pinned-usage", &block_cache_pinned_usage);
    string_stream << "block_cache_pinned_usage[" << cf_handle->GetName() << "]:" << block_cache_pinned_usage << "\r\n";
    db->GetIntProperty(cf_handle, "rocksdb.estimate-table-readers-mem", &index_and_filter_cache_usage);
    string_stream << "index_and_filter_cache_usage[" << cf_handle->GetName() << "]:" << index_and_filter_cache_usage
                  << "\r\n";
    db->GetMapProperty(cf_handle, rocksdb::DB::Properties::kCFStats, &cf_stats_map);
    string_stream << "level0_file_limit_slowdown[" << cf_handle->GetName() << "]:"
                  << cf_stats_map["io_stalls.level0_slowdown"] << "\r\n";
    string_stream << "level0_file_limit_stop[" << cf_handle->GetName() << "]:"
                  << cf_stats_map["io_stalls.level0_numfiles"] << "\r\n";
    string_stream << "pending_compaction_bytes_slowdown[" << cf_handle->GetName() << "]:"
                  << cf_stats_map["io_stalls.slowdown_for_pending_compaction_bytes"] << "\r\n";
    string_stream << "pending_compaction_bytes_stop[" << cf_handle->GetName() << "]:"
                  << cf_stats_map["io_stalls.stop_for_pending_compaction_bytes"] << "\r\n";
    string_stream << "memtable_count_limit_slowdown[" << cf_handle->GetName() << "]:"
                  << cf_stats_map["io_stalls.memtable_slowdown"] << "\r\n";
    string_stream << "memtable_count_limit_stop[" << cf_handle->GetName() << "]:"
                  << cf_stats_map["io_stalls.memtable_compaction"] << "\r\n";
  }
  string_stream << "all_mem_tables:" << memtable_sizes << "\r\n";
  string_stream << "cur_mem_tables:" << cur_memtable_sizes << "\r\n";
  string_stream << "snapshots:" << num_snapshots << "\r\n";
  string_stream << "num_immutable_tables:" << num_immutable_tables << "\r\n";
  string_stream << "num_running_flushes:" << num_running_flushes << "\r\n";
  string_stream << "memtable_flush_pending:" << memtable_flush_pending << "\r\n";
  string_stream << "compaction_pending:" << compaction_pending << "\r\n";
  string_stream << "num_running_compactions:" << num_running_compaction << "\r\n";
  string_stream << "num_live_versions:" << num_live_versions << "\r\n";
  string_stream << "num_superversion:" << num_superversion << "\r\n";
  string_stream << "num_background_errors:" << num_backgroud_errors << "\r\n";
  string_stream << "flush_count:" << storage_->GetFlushCount()<< "\r\n";
  string_stream << "compaction_count:" << storage_->GetCompactionCount()<< "\r\n";
  string_stream << "put_per_sec:" << stats_.GetInstantaneousMetric(STATS_METRIC_ROCKSDB_PUT) << "\r\n";
  string_stream << "get_per_sec:" << stats_.GetInstantaneousMetric(STATS_METRIC_ROCKSDB_GET) +
                                      stats_.GetInstantaneousMetric(STATS_METRIC_ROCKSDB_MULTIGET) << "\r\n";
  string_stream << "seek_per_sec:" << stats_.GetInstantaneousMetric(STATS_METRIC_ROCKSDB_SEEK) << "\r\n";
  string_stream << "next_per_sec:" << stats_.GetInstantaneousMetric(STATS_METRIC_ROCKSDB_NEXT) << "\r\n";
  string_stream << "prev_per_sec:" << stats_.GetInstantaneousMetric(STATS_METRIC_ROCKSDB_PREV) << "\r\n";
  string_stream << "is_bgsaving:" << (is_bgsave_in_progress_ ? "yes" : "no") << "\r\n";
  string_stream << "is_compacting:" << (db_compacting_ ? "yes" : "no") << "\r\n";
  *info = string_stream.str();
}

void Server::GetServerInfo(std::string *info) {
  time_t now;
  std::ostringstream string_stream;
  static int call_uname = 1;
  static utsname name;
  if (call_uname) {
    /* Uname can be slow and is always the same output. Cache it. */
    uname(&name);
    call_uname = 0;
  }
  time(&now);
  string_stream << "# Server\r\n";
  string_stream << "version:" << VERSION << "\r\n";
  string_stream << "git_sha1:" << GIT_COMMIT << "\r\n";
  string_stream << "os:" << name.sysname << " " << name.release << " " << name.machine << "\r\n";
#ifdef __GNUC__
  string_stream << "gcc_version:" << __GNUC__ << "." << __GNUC_MINOR__ << "." << __GNUC_PATCHLEVEL__ << "\r\n";
#else
  string_stream << "gcc_version:0,0,0\r\n";
#endif
  string_stream << "arch_bits:" << sizeof(void *) * 8 << "\r\n";
  string_stream << "process_id:" << getpid() << "\r\n";
  string_stream << "tcp_port:" << config_->port << "\r\n";
  string_stream << "uptime_in_seconds:" << now-start_time_ << "\r\n";
  string_stream << "uptime_in_days:" << (now-start_time_)/86400 << "\r\n";
  *info = string_stream.str();
}

void Server::GetClientsInfo(std::string *info) {
  std::ostringstream string_stream;
  string_stream << "# Clients\r\n";
  string_stream << "maxclients:" << config_->maxclients << "\r\n";
  string_stream << "connected_clients:" << connected_clients_ << "\r\n";
  string_stream << "monitor_clients:" << monitor_clients_ << "\r\n";
  *info = string_stream.str();
}

void Server::GetMemoryInfo(std::string *info) {
  std::ostringstream string_stream;
  char used_memory_rss_human[16], used_memory_lua_human[16];
  int64_t rss = Stats::GetMemoryRSS();
  Util::BytesToHuman(used_memory_rss_human, 16, static_cast<uint64_t>(rss));
  int memory_lua = lua_gc(lua_, LUA_GCCOUNT, 0)*1024;
  Util::BytesToHuman(used_memory_lua_human, 16, static_cast<uint64_t>(memory_lua));
  string_stream << "# Memory\r\n";
  string_stream << "used_memory_rss:" << rss <<"\r\n";
  string_stream << "used_memory_human:" << used_memory_rss_human << "\r\n";
  string_stream << "used_memory_lua:" << memory_lua << "\r\n";
  string_stream << "used_memory_lua_human:" << used_memory_lua_human << "\r\n";
  *info = string_stream.str();
}

void Server::GetReplicationInfo(std::string *info) {
  time_t now;
  std::ostringstream string_stream;
  string_stream << "# Replication\r\n";
  string_stream << "role:" << (IsSlave() ? "slave":"master") << "\r\n";
  if (IsSlave()) {
    time(&now);
    string_stream << "master_host:" << master_host_ << "\r\n";
    string_stream << "master_port:" << master_port_ << "\r\n";
    ReplState state = GetReplicationState();
    string_stream << "master_link_status:" << (state == kReplConnected? "up":"down") << "\r\n";
    string_stream << "master_sync_unrecoverable_error:" << (state == kReplError ? "yes" : "no") << "\r\n";
    string_stream << "master_sync_in_progress:" << (state == kReplFetchMeta || state == kReplFetchSST) << "\r\n";
    string_stream << "master_last_io_seconds_ago:" << now-replication_thread_->LastIOTime() << "\r\n";
    string_stream << "slave_repl_offset:" << storage_->LatestSeq() << "\r\n";
    string_stream << "slave_priority:" << config_->slave_priority << "\r\n";
  }

  int idx = 0;
  rocksdb::SequenceNumber latest_seq = storage_->LatestSeq();
  slave_threads_mu_.lock();
  string_stream << "connected_slaves:" << slave_threads_.size() << "\r\n";
  for (const auto &slave : slave_threads_) {
    if (slave->IsStopped()) continue;
    string_stream << "slave" << std::to_string(idx) << ":";
    string_stream << "ip=" << slave->GetConn()->GetIP()
                  << ",port=" << slave->GetConn()->GetListeningPort()
                  << ",offset=" << slave->GetCurrentReplSeq()
                  << ",lag=" << latest_seq - slave->GetCurrentReplSeq() << "\r\n";
    ++idx;
  }
  slave_threads_mu_.unlock();
  string_stream << "master_repl_offset:" << latest_seq  << "\r\n";

  *info = string_stream.str();
}

void Server::GetRoleInfo(std::string *info) {
  if (IsSlave()) {
    std::vector<std::string> roles;
    roles.emplace_back("slave");
    roles.emplace_back(master_host_);
    roles.emplace_back(std::to_string(master_port_));
    auto state = GetReplicationState();
    if (state == kReplConnected) {
      roles.emplace_back("connected");
    } else if (state == kReplFetchMeta || state == kReplFetchSST) {
      roles.emplace_back("sync");
    } else {
      roles.emplace_back("connecting");
    }
    roles.emplace_back(std::to_string(storage_->LatestSeq()));
    *info = Redis::MultiBulkString(roles);
  } else {
    std::vector<std::string> list;
    slave_threads_mu_.lock();
    for (const auto &slave : slave_threads_) {
      if (slave->IsStopped()) continue;
      list.emplace_back(Redis::MultiBulkString({
                                                   slave->GetConn()->GetIP(),
                                                   std::to_string(slave->GetConn()->GetListeningPort()),
                                                   std::to_string(slave->GetCurrentReplSeq()),
                                               }));
    }
    slave_threads_mu_.unlock();
    auto multi_len = 2;
    if (list.size() > 0) {
      multi_len = 3;
    }
    info->append(Redis::MultiLen(multi_len));
    info->append(Redis::BulkString("master"));
    info->append(Redis::BulkString(std::to_string(storage_->LatestSeq())));
    if (list.size() > 0) {
      info->append(Redis::Array(list));
    }
  }
}

std::string Server::GetLastRandomKeyCursor() {
  std::string cursor;
  std::lock_guard<std::mutex> guard(last_random_key_cursor_mu_);
  cursor = last_random_key_cursor_;
  return cursor;
}
void Server::SetLastRandomKeyCursor(const std::string &cursor) {
  std::lock_guard<std::mutex> guard(last_random_key_cursor_mu_);
  last_random_key_cursor_ = cursor;
}

int Server::GetUnixTime() {
  if (unix_time_.load() == 0) {
    time_t ret = time(nullptr);
    unix_time_.store(static_cast<int>(ret));
  }
  return unix_time_.load();
}

void Server::GetStatsInfo(std::string *info) {
  std::ostringstream string_stream;
  string_stream << "# Stats\r\n";
  string_stream << "total_connections_received:" << total_clients_ <<"\r\n";
  string_stream << "total_commands_processed:" << stats_.total_calls <<"\r\n";
  string_stream << "instantaneous_ops_per_sec:" << \
  stats_.GetInstantaneousMetric(STATS_METRIC_COMMAND) <<"\r\n";
  string_stream << "total_net_input_bytes:" << stats_.in_bytes <<"\r\n";
  string_stream << "total_net_output_bytes:" << stats_.out_bytes <<"\r\n";
  string_stream << "instantaneous_input_kbps:" << \
  static_cast<float>(stats_.GetInstantaneousMetric(STATS_METRIC_NET_INPUT)/1024) <<"\r\n";
  string_stream << "instantaneous_output_kbps:" << \
  static_cast<float>(stats_.GetInstantaneousMetric(STATS_METRIC_NET_OUTPUT)/1024) <<"\r\n";
  string_stream << "sync_full:" << stats_.fullsync_counter <<"\r\n";
  string_stream << "sync_partial_ok:" << stats_.psync_ok_counter <<"\r\n";
  string_stream << "sync_partial_err:" << stats_.psync_err_counter <<"\r\n";
  {
    std::lock_guard<std::mutex> lg(pubsub_channels_mu_);
    string_stream << "pubsub_channels:" << pubsub_channels_.size() <<"\r\n";
    string_stream << "pubsub_patterns:" << pubsub_patterns_.size() <<"\r\n";
  }
  *info = string_stream.str();
}

void Server::GetCommandsStatsInfo(std::string *info) {
  std::ostringstream string_stream;
  string_stream << "# Commandstats\r\n";

  for (const auto &cmd_stat : stats_.commands_stats) {
    auto calls = cmd_stat.second.calls.load();
    auto latency = cmd_stat.second.latency.load();
    if (calls == 0) continue;
    string_stream << "cmdstat_" << cmd_stat.first << ":calls=" << calls
                  << ",usec=" << latency << ",usec_per_call="
                  << ((calls == 0) ? 0 : static_cast<float>(latency/calls))
                  << "\r\n";
  }
  *info = string_stream.str();
}

// WARNING: we must not access DB(i.e.RocksDB) when server is loading since
// DB is closed and the pointer is invalid. Server may crash if we access DB
// during loading.
// If you add new fields which access DB into INFO command output, make sure
// this section cant't be shown when loading(i.e. !is_loading_).
void Server::GetInfo(const std::string &ns, const std::string &section, std::string *info) {
  info->clear();
  std::ostringstream string_stream;
  bool all = section == "all";

  if (all || section == "server") {
    std::string server_info;
    GetServerInfo(&server_info);
    string_stream << server_info;
  }
  if (all || section == "clients") {
    std::string clients_info;
    GetClientsInfo(&clients_info);
    string_stream << clients_info;
  }
  if (all || section == "memory") {
    std::string memory_info;
    GetMemoryInfo(&memory_info);
    string_stream << memory_info;
  }
  if (all || section == "persistence") {
    string_stream << "# Persistence\r\n";
    string_stream << "loading:" << is_loading_ <<"\r\n";

    std::lock_guard<std::mutex> lg(db_job_mu_);
    string_stream << "bgsave_in_progress:" << (is_bgsave_in_progress_? 1 : 0) << "\r\n";
    string_stream << "last_bgsave_time:" << last_bgsave_time_ << "\r\n";
    string_stream << "last_bgsave_status:" << last_bgsave_status_ << "\r\n";
    string_stream << "last_bgsave_time_sec:" << last_bgsave_time_sec_ << "\r\n";
  }
  if (all || section == "stats") {
    std::string stats_info;
    GetStatsInfo(&stats_info);
    string_stream << stats_info;
  }

  // In replication section, we access DB, so we can't do that when loading
  if (!is_loading_ && (all || section == "replication")) {
    std::string replication_info;
    GetReplicationInfo(&replication_info);
    string_stream << replication_info;
  }
  if (all || section == "cpu") {
    struct rusage self_ru;
    getrusage(RUSAGE_SELF, &self_ru);
    string_stream << "# CPU\r\n";
    string_stream << "used_cpu_sys:"
                  << static_cast<float>(self_ru.ru_stime.tv_sec)+static_cast<float>(self_ru.ru_stime.tv_usec/1000000)
                  << "\r\n";
    string_stream << "used_cpu_user:"
                  << static_cast<float>(self_ru.ru_utime.tv_sec)+static_cast<float>(self_ru.ru_utime.tv_usec/1000000)
                  << "\r\n";
  }
  if (all || section == "commandstats") {
    std::string commands_stats_info;
    GetCommandsStatsInfo(&commands_stats_info);
    string_stream << commands_stats_info;
  }

  // In keyspace section, we access DB, so we can't do that when loading
  if (!is_loading_ && (all || section == "keyspace")) {
    KeyNumStats stats;
    GetLastestKeyNumStats(ns, &stats);
    time_t last_scan_time = GetLastScanTime(ns);
    string_stream << "# Keyspace\r\n";
    string_stream << "# Last scan db time: " << std::asctime(std::localtime(&last_scan_time));
    string_stream << "db0:keys=" << stats.n_key << ",expires=" << stats.n_expires
                  << ",avg_ttl=" << stats.avg_ttl << ",expired=" << stats.n_expired << "\r\n";
    string_stream << "sequence:" << storage_->GetDB()->GetLatestSequenceNumber() << "\r\n";
    string_stream << "used_db_size:" << storage_->GetTotalSize(ns) << "\r\n";
    string_stream << "max_db_size:" << config_->max_db_size * GiB << "\r\n";
    double used_percent = config_->max_db_size ?
                          storage_->GetTotalSize() * 100 / (config_->max_db_size * GiB) : 0;
    string_stream << "used_percent: " << used_percent << "%\r\n";
    struct statvfs stat;
    if (statvfs(config_->db_dir.c_str(), &stat) == 0) {
      auto disk_capacity = stat.f_blocks * stat.f_frsize;
      auto used_disk_size = (stat.f_blocks - stat.f_bavail) * stat.f_frsize;
      string_stream << "disk_capacity:" << disk_capacity << "\r\n";
      string_stream << "used_disk_size:" << used_disk_size << "\r\n";
      double used_disk_percent = used_disk_size * 100 / disk_capacity;
      string_stream << "used_disk_percent: " << used_disk_percent << "%\r\n";
    }
  }

  // In rocksdb section, we access DB, so we can't do that when loading
  if (!is_loading_ && (all || section == "rocksdb")) {
    std::string rocksdb_info;
    GetRocksDBInfo(&rocksdb_info);
    string_stream << rocksdb_info;
  }
  *info = string_stream.str();
}

std::string Server::GetRocksDBStatsJson() {
  char buf[256];
  std::string output;

  output.reserve(8*1024);
  output.append("{");
  auto stats = storage_->GetDB()->GetDBOptions().statistics;
  for (const auto &iter : rocksdb::TickersNameMap) {
    snprintf(buf, sizeof(buf), "\"%s\":%" PRIu64 ",",
             iter.second.c_str(), stats->getTickerCount(iter.first));
    output.append(buf);
  }
  for (const auto &iter : rocksdb::HistogramsNameMap) {
    rocksdb::HistogramData hist_data;
    stats->histogramData(iter.first, &hist_data);
    /* P50 P95 P99 P100 COUNT SUM */
    snprintf(buf, sizeof(buf), "\"%s\":[%f,%f,%f,%f,%" PRIu64 ",%" PRIu64 "],",
             iter.second.c_str(),
             hist_data.median, hist_data.percentile95, hist_data.percentile99,
             hist_data.max, hist_data.count, hist_data.sum);
    output.append(buf);
  }
  output.pop_back();
  output.append("}");
  output.shrink_to_fit();
  return output;
}

// This function is called by replication thread when finished fetching
// all files from its master.
// Before restoring the db from backup or checkpoint, we should
// guarantee other threads don't acess DB and its column families,
// then close db.
void Server::PrepareRestoreDB() {
  // Stop freeding slaves thread
  LOG(INFO) << "Disconnecting slaves...";
  DisconnectSlaves();

  // Stop task runner
  LOG(INFO) << "Stopping the task runner and clear task queue...";
  task_runner_.Stop();
  task_runner_.Join();
  task_runner_.Purge();

  // If the DB is retored, the object 'db_' will be destroyed, but
  // 'db_' will be accessed in data migration task. To avoid wrong
  // accessing, data migration task should be stopped before restoring DB
  WaitNoMigrateProcessing();

  // To guarantee work theads don't access DB, we should relase 'ExclusivityGuard'
  // ASAP to avoid user can't recieve respones for long time, becasue the following
  // 'CloseDB' may cost much time to acquire DB mutex.
  LOG(INFO) << "Waiting workers for finishing executing commands...";
  {
    auto exclusivity = WorkExclusivityGuard();
    is_loading_ = true;
  }

  // Cron thread, compaction checker thread, full synchronization thread
  // may always run in the backgroud, we need to close db, so they don't
  // actually work.
  LOG(INFO) << "Waiting for closing DB...";
  storage_->CloseDB();
}

void Server::WaitNoMigrateProcessing() {
  if (config_->cluster_enabled) {
    LOG(INFO) << "Waiting until no migration task is running...";
    slot_migrate_->SetMigrateStopFlag(true);
    while (slot_migrate_->GetMigrateStateMachine() != MigrateStateMachine::kSlotMigrateNone) {
      usleep(500);
    }
  }
}

Status Server::AsyncCompactDB(const std::string &begin_key, const std::string &end_key) {
  if (is_loading_) {
    return Status(Status::NotOK, "loading in-progress");
  }
  std::lock_guard<std::mutex> lg(db_job_mu_);
  if (db_compacting_) {
    return Status(Status::NotOK, "compact in-progress");
  }
  db_compacting_ = true;

  Task task = [begin_key, end_key, this] {
    Slice *begin = nullptr, *end = nullptr;
    if (!begin_key.empty()) begin = new Slice(begin_key);
    if (!end_key.empty()) end = new Slice(end_key);
    storage_->Compact(begin, end);
    std::lock_guard<std::mutex> lg(db_job_mu_);
    db_compacting_ = false;
    delete begin;
    delete end;
  };
  return task_runner_.Publish(task);
}

Status Server::AsyncBgsaveDB() {
  std::lock_guard<std::mutex> lg(db_job_mu_);
  if (is_bgsave_in_progress_) {
    return Status(Status::NotOK, "bgsave in-progress");
  }
  is_bgsave_in_progress_ = true;

  Task task = [this] {
    auto start_bgsave_time = std::time(nullptr);
    Status s = storage_->CreateBackup();
    auto stop_bgsave_time = std::time(nullptr);

    std::lock_guard<std::mutex> lg(db_job_mu_);
    is_bgsave_in_progress_ = false;
    last_bgsave_time_ = static_cast<int>(start_bgsave_time);
    last_bgsave_status_ = s.IsOK() ? "ok" : "err";
    last_bgsave_time_sec_ = static_cast<int>(stop_bgsave_time-start_bgsave_time);
  };
  return task_runner_.Publish(task);
}

Status Server::AsyncPurgeOldBackups(uint32_t num_backups_to_keep, uint32_t backup_max_keep_hours) {
  Task task = [num_backups_to_keep, backup_max_keep_hours, this] {
    storage_->PurgeOldBackups(num_backups_to_keep, backup_max_keep_hours);
  };
  return task_runner_.Publish(task);
}

Status Server::AsyncScanDBSize(const std::string &ns) {
  std::lock_guard<std::mutex> lg(db_job_mu_);
  auto iter = db_scan_infos_.find(ns);
  if (iter == db_scan_infos_.end()) {
    db_scan_infos_[ns] = DBScanInfo{};
  }
  if (db_scan_infos_[ns].is_scanning) {
    return Status(Status::NotOK, "scanning the db now");
  }
  db_scan_infos_[ns].is_scanning = true;

  Task task = [ns, this] {
    Redis::Database db(storage_, ns);
    KeyNumStats stats;
    db.GetKeyNumStats("", &stats);

    std::lock_guard<std::mutex> lg(db_job_mu_);
    db_scan_infos_[ns].key_num_stats = stats;
    time(&db_scan_infos_[ns].last_scan_time);
    db_scan_infos_[ns].is_scanning = false;
  };
  return task_runner_.Publish(task);
}

Status Server::autoResizeBlockAndSST() {
  auto total_size = storage_->GetTotalSize(kDefaultNamespace);
  uint64_t total_keys = 0, estimate_keys = 0;
  for (const auto &cf_handle : *storage_->GetCFHandles()) {
    storage_->GetDB()->GetIntProperty(cf_handle, "rocksdb.estimate-num-keys", &estimate_keys);
    total_keys += estimate_keys;
  }
  if (total_size == 0 || total_keys == 0) {
    return Status::OK();
  }
  auto average_kv_size = total_size / total_keys;
  int target_file_size_base = 0;
  int block_size = 0;
  if (average_kv_size > 512 * KiB) {
    target_file_size_base = 1024;
    block_size = 1 * MiB;
  } else if (average_kv_size > 256 * KiB) {
    target_file_size_base = 512;
    block_size = 512 * KiB;
  } else if (average_kv_size > 32 * KiB) {
    target_file_size_base = 256;
    block_size = 256 * KiB;
  } else if (average_kv_size > 1 * KiB) {
    target_file_size_base = 128;
    block_size = 32 * KiB;
  } else if (average_kv_size > 128) {
    target_file_size_base = 64;
    block_size = 8 * KiB;
  } else {
    target_file_size_base = 16;
    block_size = 2 * KiB;
  }
  if (target_file_size_base == config_->RocksDB.target_file_size_base
      && target_file_size_base == config_->RocksDB.write_buffer_size
      && block_size == config_->RocksDB.block_size) {
    return Status::OK();
  }
  if (target_file_size_base != config_->RocksDB.target_file_size_base) {
    auto old_target_file_size_base = config_->RocksDB.target_file_size_base;
    auto s = config_->Set(this, "rocksdb.target_file_size_base", std::to_string(target_file_size_base));
    LOG(INFO) << "[server] Resize rocksdb.target_file_size_base from "
              << old_target_file_size_base
              << " to " << target_file_size_base
              << ", average_kv_size: " << average_kv_size
              << ", total_size: " << total_size
              << ", total_keys: " << total_keys
              << ", result: " << s.Msg();
    if (!s.IsOK()) {
      return s;
    }
  }
  if (target_file_size_base != config_->RocksDB.write_buffer_size) {
    auto old_write_buffer_size = config_->RocksDB.write_buffer_size;
    auto s = config_->Set(this, "rocksdb.write_buffer_size", std::to_string(target_file_size_base));
    LOG(INFO) << "[server] Resize rocksdb.write_buffer_size from "
              << old_write_buffer_size
              << " to " << target_file_size_base
              << ", average_kv_size: " << average_kv_size
              << ", total_size: " << total_size
              << ", total_keys: " << total_keys
              << ", result: " << s.Msg();
    if (!s.IsOK()) {
      return s;
    }
  }
  if (block_size != config_->RocksDB.block_size) {
    auto s = storage_->SetColumnFamilyOption("table_factory.block_size", std::to_string(block_size));
    LOG(INFO) << "[server] Resize rocksdb.block_size from "
              << config_->RocksDB.block_size
              << " to " << block_size
              << ", average_kv_size: " << average_kv_size
              << ", total_size: " << total_size
              << ", total_keys: " << total_keys
              << ", result: " << s.Msg();
    if (!s.IsOK()) {
      return s;
    }
    config_->RocksDB.block_size = block_size;
  }
  auto s = config_->Rewrite();
  LOG(INFO) << "[server] rewrite config, result: " << s.Msg();
  return Status::OK();
}

void Server::GetLastestKeyNumStats(const std::string &ns, KeyNumStats *stats) {
  auto iter = db_scan_infos_.find(ns);
  if (iter != db_scan_infos_.end()) {
    *stats = iter->second.key_num_stats;
  }
}

time_t Server::GetLastScanTime(const std::string &ns) {
  auto iter = db_scan_infos_.find(ns);
  if (iter != db_scan_infos_.end()) {
    return iter->second.last_scan_time;
  }
  return 0;
}

void Server::SlowlogPushEntryIfNeeded(const std::vector<std::string>* args, uint64_t duration) {
  int64_t threshold = config_->slowlog_log_slower_than;
  if (threshold < 0 || static_cast<int64_t>(duration) < threshold) return;
  auto entry = new SlowEntry();
  size_t argc = args->size() > kSlowLogMaxArgc ? kSlowLogMaxArgc : args->size();
  for (size_t i = 0; i < argc; i++) {
    if (argc != args->size() && i == argc-1) {
      entry->args.emplace_back("... (" +
        std::to_string(args->size()-argc+1) + " more arguments)");
      break;
    }
    if (args->data()[i].length() <= kSlowLogMaxString) {
      entry->args.emplace_back(args->data()[i]);
    } else {
      entry->args.emplace_back(args->data()[i].substr(0, kSlowLogMaxString) + "... (" +
          std::to_string(args->data()[i].length() - kSlowLogMaxString) + " more bytes)");
    }
  }
  entry->duration = duration;
  slow_log_.PushEntry(entry);
}

std::string Server::GetClientsStr() {
  std::string clients;
  for (const auto &t : worker_threads_) {
    clients.append(t->GetWorker()->GetClientsStr());
  }
  std::lock_guard<std::mutex> guard(slave_threads_mu_);
  for (const auto &st : slave_threads_) {
    clients.append(st->GetConn()->ToString());
  }
  return clients;
}

void Server::KillClient(int64_t *killed, std::string addr, uint64_t id,
                         uint64_t type, bool skipme, Redis::Connection *conn) {
  *killed = 0;

  // Normal clients and pubsub clients
  for (const auto &t : worker_threads_) {
    int64_t killed_in_worker = 0;
    t->GetWorker()->KillClient(conn, id, addr, type, skipme, &killed_in_worker);
    *killed += killed_in_worker;
  }

  // Slave clients
  slave_threads_mu_.lock();
  for (const auto &st : slave_threads_) {
    if ((type & kTypeSlave) ||
        (!addr.empty() && st->GetConn()->GetAddr() == addr) ||
        (id != 0 && st->GetConn()->GetID() == id)) {
      st->Stop();
      (*killed)++;
    }
  }
  slave_threads_mu_.unlock();

  // Master client
  if (IsSlave() &&
      (type & kTypeMaster ||
       (!addr.empty() && addr == master_host_+":"+std::to_string(master_port_)))) {
    // Stop replication thread and start a new one to replicate
    AddMaster(master_host_, master_port_, true);
    (*killed)++;
  }
}

ReplState Server::GetReplicationState() {
  if (IsSlave() && replication_thread_) {
    return replication_thread_->State();
  }
  return kReplConnecting;
}

Status Server::LookupAndCreateCommand(const std::string &cmd_name,
                                      std::unique_ptr<Redis::Commander> *cmd) {
  auto commands = Redis::GetCommands();
  if (cmd_name.empty()) return Status(Status::RedisUnknownCmd);
  auto cmd_iter = commands->find(Util::ToLower(cmd_name));
  if (cmd_iter == commands->end()) {
    return Status(Status::RedisUnknownCmd);
  }
  auto redisCmd = cmd_iter->second;
  *cmd = redisCmd->factory();
  (*cmd)->SetAttributes(redisCmd);
  return Status::OK();
}

Status Server::ScriptExists(const std::string &sha) {
  std::string body;
  return ScriptGet(sha, &body);
}

Status Server::ScriptGet(const std::string &sha, std::string *body) {
  std::string funcname = Engine::kLuaFunctionPrefix + sha;
  auto cf = storage_->GetCFHandle(Engine::kPropagateColumnFamilyName);
  auto s = storage_->GetDB()->Get(rocksdb::ReadOptions(), cf, funcname, body);
  if (!s.ok()) {
    if (s.IsNotFound()) return Status(Status::NotFound);
    return Status(Status::NotOK, s.ToString());
  }
  return Status::OK();
}

void Server::ScriptSet(const std::string &sha, const std::string &body) {
  std::string funcname = Engine::kLuaFunctionPrefix + sha;
  storage_->WriteToPropagateCF(funcname, body);
}

void Server::ScriptReset() {
  Lua::DestroyState(lua_);
  lua_ = Lua::CreateState();
}

void Server::ScriptFlush() {
  auto cf = storage_->GetCFHandle(Engine::kPropagateColumnFamilyName);
  storage_->FlushScripts(rocksdb::WriteOptions(), cf);
  ScriptReset();
}

// Generally, we store data into rocksdb and just replicate WAL instead of propagating
// commands. But sometimes, we need to update inner states or do special operations
// for specific commands, such as `script flush`.
// channel: we put the same function commands into one channel to handle uniformly
// tokens: the serialized commands
Status Server::Propagate(const std::string &channel, const std::vector<std::string> &tokens) {
  std::string value = Redis::MultiLen(tokens.size());
  for (const auto &iter : tokens) {
    value += Redis::BulkString(iter);
  }
  return storage_->WriteToPropagateCF(channel, value);
}

Status Server::ExecPropagateScriptCommand(const std::vector<std::string> &tokens) {
  auto subcommand = Util::ToLower(tokens[1]);
  if (subcommand == "flush") {
    ScriptReset();
  }
  return Status::OK();
}

Status Server::ExecPropagatedCommand(const std::vector<std::string> &tokens) {
  if (tokens.empty()) return Status::OK();

  auto command = Util::ToLower(tokens[0]);
  if (command == "script" && tokens.size() >= 2) {
    return ExecPropagateScriptCommand(tokens);
  }
  return Status::OK();
}

// AdjustOpenFilesLimit only try best to raise the max open files according to
// the max clients and rocksdb open file configuration. It also reserves a number
// of file descriptors(128) for extra operations of persistence, listening sockets,
// log files and so forth.
void Server::AdjustOpenFilesLimit() {
  const int min_reserved_fds = 128;
  auto rocksdb_max_open_file = static_cast<rlim_t>(config_->RocksDB.max_open_files);
  auto max_clients = static_cast<rlim_t>(config_->maxclients);
  auto max_files = max_clients + rocksdb_max_open_file + min_reserved_fds;

  struct rlimit limit;
  if (getrlimit(RLIMIT_NOFILE, &limit) == -1) {
    return;
  }
  rlim_t old_limit = limit.rlim_cur;
  // Set the max number of files only if the current limit is not enough
  if (old_limit >= max_files) {
    return;
  }

  int setrlimit_error = 0;
  rlim_t best_limit = max_files;
  while (best_limit > old_limit) {
    limit.rlim_cur = best_limit;
    limit.rlim_max = best_limit;
    if (setrlimit(RLIMIT_NOFILE, &limit) != -1) break;
    setrlimit_error = errno;

    rlim_t decr_step = 16;
    if (best_limit < decr_step) {
      best_limit = old_limit;
      break;
    }
    best_limit -= decr_step;
  }

  if (best_limit < old_limit) best_limit = old_limit;
  if (best_limit < max_files) {
    if (best_limit <= static_cast<int>(min_reserved_fds)) {
      LOG(WARNING) << "[server] Your current 'ulimit -n' of " << old_limit << " is not enough for the server to start."
                   << "Please increase your open file limit to at least " << max_files << ". Exiting.";
      exit(1);
    }
    LOG(WARNING) << "[server] You requested max clients of " << max_clients << " and rocksdb max open files of "
                 << rocksdb_max_open_file <<" requiring at least " << max_files << " max file descriptors.";
    LOG(WARNING) << "[server] Server can't set maximum open files to " << max_files
                 << " because of OS error: " << strerror(setrlimit_error);
  } else {
    LOG(WARNING) << "[server] Increased maximum number of open files to " << max_files
                 << " (it's originally set to " << old_limit << ")";
  }
}

std::string ServerLogData::Encode() {
  if (type_ == kReplIdLog) {
    return std::string(1, kReplIdTag) + " " + content_;
  } else {
    return content_;
  }
}

Status ServerLogData::Decode(const rocksdb::Slice &blob) {
  if (blob.size() == 0) {
    return Status(Status::NotOK);
  }

  const char *header = blob.data();
  // Only support `kReplIdTag` now
  if (*header == kReplIdTag && blob.size() == 2 + kReplIdLength) {
    type_ = kReplIdLog;
    content_ = std::string(blob.data()+2, blob.size()-2);
    return Status::OK();
  }
  return Status(Status::NotOK);
}<|MERGE_RESOLUTION|>--- conflicted
+++ resolved
@@ -82,8 +82,6 @@
     delete iter.first;
   }
 
-<<<<<<< HEAD
-=======
   // Wait for all fetch file threads stop and exit and force destroy
   // the server after 60s.
   int counter = 0;
@@ -95,7 +93,6 @@
       break;
     }
   }
->>>>>>> e445f836
   Lua::DestroyState(lua_);
 }
 
